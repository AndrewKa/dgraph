--- conflicted
+++ resolved
@@ -39,12 +39,9 @@
 	dgraphPredArg   = "pred"
 	idDirective     = "id"
 	secretDirective = "secret"
-<<<<<<< HEAD
 	authDirective   = "auth"
-=======
 	customDirective = "custom"
 	remoteDirective = "remote" // types with this directive are not stored in Dgraph.
->>>>>>> 4dc4bd70
 
 	deprecatedDirective = "deprecated"
 	NumUid              = "numUids"
@@ -73,13 +70,13 @@
 	hour
 }
 
-<<<<<<< HEAD
 input AuthRule {
 	and: [AuthRule]
 	or: [AuthRule]
 	not: AuthRule
 	rule: String
-=======
+}
+
 enum HTTPMethod {
 	GET
 	POST
@@ -97,7 +94,6 @@
 
 input CustomGraphQL {
 	query: String!
->>>>>>> 4dc4bd70
 }
 
 directive @hasInverse(field: String!) on FIELD_DEFINITION
@@ -105,17 +101,13 @@
 directive @dgraph(type: String, pred: String) on OBJECT | INTERFACE | FIELD_DEFINITION
 directive @id on FIELD_DEFINITION
 directive @secret(field: String!, pred: String) on OBJECT | INTERFACE
-<<<<<<< HEAD
 directive @auth(
 	query: AuthRule, 
 	add: AuthRule, 
 	update: AuthRule, 
 	delete:AuthRule) on OBJECT | FIELD_DEFINITION
-=======
 directive @custom(http: CustomHTTP, graphql: CustomGraphQL) on FIELD_DEFINITION
 directive @remote on OBJECT | INTERFACE
-
->>>>>>> 4dc4bd70
 
 input IntFilter {
 	eq: Int
