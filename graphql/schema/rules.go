/*
 * Copyright 2019 Dgraph Labs, Inc. and Contributors
 *
 * Licensed under the Apache License, Version 2.0 (the "License");
 * you may not use this file except in compliance with the License.
 * You may obtain a copy of the License at
 *
 *     http://www.apache.org/licenses/LICENSE-2.0
 *
 * Unless required by applicable law or agreed to in writing, software
 * distributed under the License is distributed on an "AS IS" BASIS,
 * WITHOUT WARRANTIES OR CONDITIONS OF ANY KIND, either express or implied.
 * See the License for the specific language governing permissions and
 * limitations under the License.
 */

package schema

import (
	"fmt"
	"net/url"
	"sort"
	"strings"

	"github.com/vektah/gqlparser/v2/ast"
	"github.com/vektah/gqlparser/v2/gqlerror"
	"github.com/vektah/gqlparser/v2/validator"
)

func init() {
	schemaDocValidations = append(schemaDocValidations, inputTypeNameValidation)
	defnValidations = append(defnValidations, dataTypeCheck, nameCheck)

	schemaValidations = append(schemaValidations, dgraphDirectivePredicateValidation)
	typeValidations = append(typeValidations, idCountCheck, dgraphDirectiveTypeValidation,
		passwordDirectiveValidation)
	fieldValidations = append(fieldValidations, listValidityCheck, fieldArgumentCheck,
		fieldNameCheck, isValidFieldForList)

	validator.AddRule("Check variable type is correct", variableTypeCheck)
	validator.AddRule("Check for list type value", listTypeCheck)

}

func dgraphDirectivePredicateValidation(gqlSch *ast.Schema, definitions []string) gqlerror.List {
	var errs []*gqlerror.Error

	type pred struct {
		name       string
		parentName string
		typ        string
		position   *ast.Position
		isId       bool
		isSecret   bool
	}

	preds := make(map[string]pred)
	interfacePreds := make(map[string]map[string]bool)

	secretError := func(secretPred, newPred pred) *gqlerror.Error {
		return gqlerror.ErrorPosf(newPred.position,
			"Type %s; Field %s: has the @dgraph predicate, but that conflicts with type %s "+
				"@secret directive on the same predicate. @secret predicates are stored encrypted"+
				" and so the same predicate can't be used as a %s.", newPred.parentName,
			newPred.name, secretPred.parentName, newPred.typ)
	}

	typeError := func(existingPred, newPred pred) *gqlerror.Error {
		return gqlerror.ErrorPosf(newPred.position,
			"Type %s; Field %s: has type %s, which is different to type %s; field %s, which has "+
				"the same @dgraph directive but type %s. These fields must have either the same "+
				"GraphQL types, or use different Dgraph predicates.", newPred.parentName,
			newPred.name, newPred.typ, existingPred.parentName, existingPred.name,
			existingPred.typ)
	}

	idError := func(idPred, newPred pred) *gqlerror.Error {
		return gqlerror.ErrorPosf(newPred.position,
			"Type %s; Field %s: doesn't have @id directive, which conflicts with type %s; field "+
				"%s, which has the same @dgraph directive along with @id directive. Both these "+
				"fields must either use @id directive, or use different Dgraph predicates.",
			newPred.parentName, newPred.name, idPred.parentName, idPred.name)
	}

	existingInterfaceFieldError := func(interfacePred, newPred pred) *gqlerror.Error {
		return gqlerror.ErrorPosf(newPred.position,
			"Type %s; Field %s: has the @dgraph directive, which conflicts with interface %s; "+
				"field %s, that this type implements. These fields must use different Dgraph "+
				"predicates.", newPred.parentName, newPred.name, interfacePred.parentName,
			interfacePred.name)
	}

	conflictingFieldsInImplementedInterfacesError := func(def *ast.Definition,
		interfaces []string, pred string) *gqlerror.Error {
		return gqlerror.ErrorPosf(def.Position,
			"Type %s; implements interfaces %v, all of which have fields with @dgraph predicate:"+
				" %s. These fields must use different Dgraph predicates.", def.Name, interfaces,
			pred)
	}

	checkExistingInterfaceFieldError := func(def *ast.Definition, existingPred, newPred pred) {
		for _, defName := range def.Interfaces {
			if existingPred.parentName == defName {
				errs = append(errs, existingInterfaceFieldError(existingPred, newPred))
			}
		}
	}

	checkConflictingFieldsInImplementedInterfacesError := func(typ *ast.Definition) {
		fieldsToReport := make(map[string][]string)
		interfaces := typ.Interfaces

		for i := 0; i < len(interfaces); i++ {
			intr1 := interfaces[i]
			interfacePreds1 := interfacePreds[intr1]
			for j := i + 1; j < len(interfaces); j++ {
				intr2 := interfaces[j]
				for fname := range interfacePreds[intr2] {
					if interfacePreds1[fname] {
						if len(fieldsToReport[fname]) == 0 {
							fieldsToReport[fname] = append(fieldsToReport[fname], intr1)
						}
						fieldsToReport[fname] = append(fieldsToReport[fname], intr2)
					}
				}
			}
		}

		for fname, interfaces := range fieldsToReport {
			errs = append(errs, conflictingFieldsInImplementedInterfacesError(typ, interfaces,
				fname))
		}
	}

	// make sure all the interfaces are validated before validating any concrete types
	// this is required when validating that a type if implements two interfaces, then none of the
	// fields in those interfaces has the same dgraph predicate
	var interfaces, concreteTypes []string
	for _, def := range definitions {
		if gqlSch.Types[def].Kind == ast.Interface {
			interfaces = append(interfaces, def)
		} else {
			concreteTypes = append(concreteTypes, def)
		}
	}
	definitions = append(interfaces, concreteTypes...)

	for _, key := range definitions {
		def := gqlSch.Types[key]
		switch def.Kind {
		case ast.Object, ast.Interface:
			typName := typeName(def)
			if def.Kind == ast.Interface {
				interfacePreds[def.Name] = make(map[string]bool)
			} else {
				checkConflictingFieldsInImplementedInterfacesError(def)
			}

			for _, f := range def.Fields {
				if f.Type.Name() == "ID" {
					continue
				}

				fname := fieldName(f, typName)
				// this field could have originally been defined in an interface that this type
				// implements. If we get a parent interface, that means this field gets validated
				// during the validation of that interface. So, no need to validate this field here.
				if parentInterface(gqlSch, def, f.Name) == nil {
					if def.Kind == ast.Interface {
						interfacePreds[def.Name][fname] = true
					}

					var prefix, suffix string
					if f.Type.Elem != nil {
						prefix = "["
						suffix = "]"
					}

					thisPred := pred{
						name:       f.Name,
						parentName: def.Name,
						typ:        fmt.Sprintf("%s%s%s", prefix, f.Type.Name(), suffix),
						position:   f.Position,
						isId:       f.Directives.ForName(idDirective) != nil,
						isSecret:   false,
					}

					if pred, ok := preds[fname]; ok {
						if pred.isSecret {
							errs = append(errs, secretError(pred, thisPred))
						} else if thisPred.typ != pred.typ {
							errs = append(errs, typeError(pred, thisPred))
						}
						if pred.isId != thisPred.isId {
							if pred.isId {
								errs = append(errs, idError(pred, thisPred))
							} else {
								errs = append(errs, idError(thisPred, pred))
							}
						}
						if def.Kind == ast.Object {
							checkExistingInterfaceFieldError(def, pred, thisPred)
						}
					} else {
						preds[fname] = thisPred
					}
				}
			}

			pwdField := getPasswordField(def)
			if pwdField != nil {
				fname := fieldName(pwdField, typName)
				if getDgraphDirPredArg(pwdField) != nil && parentInterfaceForPwdField(gqlSch, def,
					pwdField.Name) == nil {
					thisPred := pred{
						name:       pwdField.Name,
						parentName: def.Name,
						typ:        pwdField.Type.Name(),
						position:   pwdField.Position,
						isId:       false,
						isSecret:   true,
					}

					if pred, ok := preds[fname]; ok {
						if thisPred.typ != pred.typ || !pred.isSecret {
							errs = append(errs, secretError(thisPred, pred))
						}
						if def.Kind == ast.Object {
							checkExistingInterfaceFieldError(def, pred, thisPred)
						}
					} else {
						preds[fname] = thisPred
					}
				}
			}
		}
	}

	return errs
}

func inputTypeNameValidation(schema *ast.SchemaDocument) gqlerror.List {
	var errs []*gqlerror.Error
	forbiddenInputTypeNames := map[string]bool{
		// The types that we define in schemaExtras
		"DateTime":             true,
		"DgraphIndex":          true,
		"HTTPMethod":           true,
		"CustomHTTP":           true,
		"CustomGraphQL":        true,
		"IntFilter":            true,
		"FloatFilter":          true,
		"DateTimeFilter":       true,
		"StringTermFilter":     true,
		"StringRegExpFilter":   true,
		"StringFullTextFilter": true,
		"StringExactFilter":    true,
		"StringHashFilter":     true,
	}
	definedInputTypes := make([]*ast.Definition, 0)

	for _, defn := range schema.Definitions {
		defName := defn.Name
		if defName == "Query" || defName == "Mutation" {
			continue
		}
		if defn.Kind == ast.InputObject {
			definedInputTypes = append(definedInputTypes, defn)
			continue
		}
		if defn.Kind != ast.Object && defn.Kind != ast.Interface {
			continue
		}

		// types that are generated by us
		forbiddenInputTypeNames[defName+"Ref"] = true
		forbiddenInputTypeNames[defName+"Patch"] = true
		forbiddenInputTypeNames["Update"+defName+"Input"] = true
		forbiddenInputTypeNames["Update"+defName+"Payload"] = true
		forbiddenInputTypeNames["Delete"+defName+"Input"] = true

		if defn.Kind == ast.Object {
			forbiddenInputTypeNames["Add"+defName+"Input"] = true
			forbiddenInputTypeNames["Add"+defName+"Payload"] = true
		}

		forbiddenInputTypeNames[defName+"Filter"] = true
		forbiddenInputTypeNames[defName+"Order"] = true
		forbiddenInputTypeNames[defName+"Orderable"] = true
	}

	for _, inputType := range definedInputTypes {
		if forbiddenInputTypeNames[inputType.Name] {
			errs = append(errs, gqlerror.ErrorPosf(inputType.Position,
				"%s is a reserved word, so you can't declare an input type with this name. "+
					"Pick a different name for the input type.", inputType.Name))
		}
	}

	return errs
}

func dataTypeCheck(defn *ast.Definition) *gqlerror.Error {
<<<<<<< HEAD
	if defn.Kind == ast.Object || defn.Kind == ast.Enum || defn.Kind == ast.Interface ||
		(defn.Kind == ast.InputObject && defn.Directives.ForName("remote") != nil) {
=======
	if defn.Kind == ast.Object || defn.Kind == ast.Enum || defn.Kind == ast.Interface || defn.
		Kind == ast.InputObject {
>>>>>>> 2f0a3169
		return nil
	}
	return gqlerror.ErrorPosf(
		defn.Position,
		"You can't add %s definitions. "+
			"Only type, interface, input and enums are allowed in initial schema.",
		strings.ToLower(string(defn.Kind)),
	)
}

func nameCheck(defn *ast.Definition) *gqlerror.Error {

	if (defn.Kind == ast.Object || defn.Kind == ast.Enum) && isReservedKeyWord(defn.Name) {
		var errMesg string

		if defn.Name == "Query" || defn.Name == "Mutation" {
			for _, fld := range defn.Fields {
				// If we find any query or mutation field defined without a @custom directive, that
				// is an error for us.
				custom := fld.Directives.ForName("custom")
				if custom == nil {
					errMesg = "GraphQL Query and Mutation types are only allowed to have fields " +
						"with @custom directive. Other fields are built automatically for you. " +
						"Found " + defn.Name + " " + fld.Name + " without @custom."
					break
				}
			}
			if errMesg == "" {
				return nil
			}
		} else {
			errMesg = fmt.Sprintf(
				"%s is a reserved word, so you can't declare a type with this name. "+
					"Pick a different name for the type.", defn.Name,
			)
		}

		return gqlerror.ErrorPosf(defn.Position, errMesg)
	}

	return nil
}

func collectFieldNames(idFields []*ast.FieldDefinition) (string, []gqlerror.Location) {
	var fieldNames []string
	var errLocations []gqlerror.Location

	for _, f := range idFields {
		fieldNames = append(fieldNames, f.Name)
		errLocations = append(errLocations, gqlerror.Location{
			Line:   f.Position.Line,
			Column: f.Position.Column,
		})
	}

	fieldNamesString := fmt.Sprintf(
		"%s and %s",
		strings.Join(fieldNames[:len(fieldNames)-1], ", "), fieldNames[len(fieldNames)-1],
	)
	return fieldNamesString, errLocations
}

func passwordDirectiveValidation(typ *ast.Definition) *gqlerror.Error {
	dirs := make([]string, 0)

	for _, dir := range typ.Directives {
		if dir.Name != secretDirective {
			continue
		}
		val := dir.Arguments.ForName("field").Value.Raw
		if val == "" {
			return gqlerror.ErrorPosf(typ.Position,
				`Type %s; Argument "field" of secret directive is empty`, typ.Name)
		}
		dirs = append(dirs, val)
	}

	if len(dirs) > 1 {
		val := strings.Join(dirs, ",")
		return gqlerror.ErrorPosf(typ.Position,
			"Type %s; has more than one secret fields %s", typ.Name, val)
	}

	if len(dirs) == 0 {
		return nil
	}

	val := dirs[0]
	for _, f := range typ.Fields {
		if f.Name == val {
			return gqlerror.ErrorPosf(typ.Position,
				"Type %s; has a secret directive and field of the same name %s",
				typ.Name, val)
		}
	}

	return nil
}

func dgraphDirectiveTypeValidation(typ *ast.Definition) *gqlerror.Error {
	dir := typ.Directives.ForName(dgraphDirective)
	if dir == nil {
		return nil
	}

	typeArg := dir.Arguments.ForName(dgraphTypeArg)
	if typeArg == nil || typeArg.Value.Raw == "" {
		return gqlerror.ErrorPosf(
			dir.Position,
			"Type %s; type argument for @dgraph directive should not be empty.", typ.Name)
	}
	if typeArg.Value.Kind != ast.StringValue {
		return gqlerror.ErrorPosf(
			dir.Position,
			"Type %s; type argument for @dgraph directive should of type String.", typ.Name)
	}
	return nil
}

func idCountCheck(typ *ast.Definition) *gqlerror.Error {
	var idFields []*ast.FieldDefinition
	var idDirectiveFields []*ast.FieldDefinition
	for _, field := range typ.Fields {
		if isIDField(typ, field) {
			idFields = append(idFields, field)
		}
		if d := field.Directives.ForName(idDirective); d != nil {
			idDirectiveFields = append(idDirectiveFields, field)
		}
	}

	if len(idFields) > 1 {
		fieldNamesString, errLocations := collectFieldNames(idFields)
		errMessage := fmt.Sprintf(
			"Fields %s are listed as IDs for type %s, "+
				"but a type can have only one ID field. "+
				"Pick a single field as the ID for type %s.",
			fieldNamesString, typ.Name, typ.Name,
		)

		return &gqlerror.Error{
			Message:   errMessage,
			Locations: errLocations,
		}
	}

	if len(idDirectiveFields) > 1 {
		fieldNamesString, errLocations := collectFieldNames(idDirectiveFields)
		errMessage := fmt.Sprintf(
			"Type %s: fields %s have the @id directive, "+
				"but a type can have only one field with @id. "+
				"Pick a single field with @id for type %s.",
			typ.Name, fieldNamesString, typ.Name,
		)

		return &gqlerror.Error{
			Message:   errMessage,
			Locations: errLocations,
		}
	}

	return nil
}

func isValidFieldForList(typ *ast.Definition, field *ast.FieldDefinition) *gqlerror.Error {
	if field.Type.Elem == nil && field.Type.NamedType != "" {
		return nil
	}

	// ID and Boolean list are not allowed.
	// [Boolean] is not allowed as dgraph schema doesn't support [bool] yet.
	switch field.Type.Elem.Name() {
	case
		"ID",
		"Boolean":
		return gqlerror.ErrorPosf(
			field.Position, "Type %s; Field %s: %s lists are invalid.",
			typ.Name, field.Name, field.Type.Elem.Name())
	}
	return nil
}

func fieldArgumentCheck(typ *ast.Definition, field *ast.FieldDefinition) *gqlerror.Error {
	if typ.Name == "Query" || typ.Name == "Mutation" {
		return nil
	}
	if field.Arguments != nil {
		return gqlerror.ErrorPosf(
			field.Position,
			"Type %s; Field %s: You can't give arguments to fields.",
			typ.Name, field.Name,
		)
	}
	return nil
}

func fieldNameCheck(typ *ast.Definition, field *ast.FieldDefinition) *gqlerror.Error {
	// field name cannot be a reserved word
	if isReservedKeyWord(field.Name) {
		return gqlerror.ErrorPosf(
			field.Position, "Type %s; Field %s: %s is a reserved keyword and "+
				"you cannot declare a field with this name.",
			typ.Name, field.Name, field.Name)
	}

	return nil
}

func listValidityCheck(typ *ast.Definition, field *ast.FieldDefinition) *gqlerror.Error {
	if field.Type.Elem == nil && field.Type.NamedType != "" {
		return nil
	}

	// Nested lists are not allowed.
	if field.Type.Elem.Elem != nil {
		return gqlerror.ErrorPosf(field.Position,
			"Type %s; Field %s: Nested lists are invalid.",
			typ.Name, field.Name)
	}

	return nil
}

func hasInverseValidation(sch *ast.Schema, typ *ast.Definition,
	field *ast.FieldDefinition, dir *ast.Directive) *gqlerror.Error {

	invTypeName := field.Type.Name()
	if sch.Types[invTypeName].Kind != ast.Object && sch.Types[invTypeName].Kind != ast.Interface {
		return gqlerror.ErrorPosf(
			field.Position,
			"Type %s; Field %s: Field %[2]s is of type %s, but @hasInverse directive only applies"+
				" to fields with object types.", typ.Name, field.Name, invTypeName,
		)
	}

	invFieldArg := dir.Arguments.ForName("field")
	if invFieldArg == nil {
		// This check can be removed once gqlparser bug
		// #107(https://github.com/vektah/gqlparser/issues/107) is fixed.
		return gqlerror.ErrorPosf(
			dir.Position,
			"Type %s; Field %s: @hasInverse directive doesn't have field argument.",
			typ.Name, field.Name,
		)
	}

	invFieldName := invFieldArg.Value.Raw
	invType := sch.Types[invTypeName]
	invField := invType.Fields.ForName(invFieldName)
	if invField == nil {
		return gqlerror.ErrorPosf(
			dir.Position,
			"Type %s; Field %s: inverse field %s doesn't exist for type %s.",
			typ.Name, field.Name, invFieldName, invTypeName,
		)
	}

	if errMsg := isInverse(sch, typ.Name, field.Name, invTypeName, invField); errMsg != "" {
		return gqlerror.ErrorPosf(dir.Position, errMsg)
	}

	invDirective := invField.Directives.ForName(inverseDirective)
	if invDirective == nil {
		addDirective := func(fld *ast.FieldDefinition) {
			fld.Directives = append(fld.Directives, &ast.Directive{
				Name: inverseDirective,
				Arguments: []*ast.Argument{
					{
						Name: inverseArg,
						Value: &ast.Value{
							Raw:      field.Name,
							Position: dir.Position,
							Kind:     ast.EnumValue,
						},
					},
				},
				Position: dir.Position,
			})
		}

		addDirective(invField)

		// If it was an interface, we also need to copy the @hasInverse directive
		// to all implementing types
		if invType.Kind == ast.Interface {
			for _, t := range sch.Types {
				if implements(t, invType) {
					f := t.Fields.ForName(invFieldName)
					if f != nil {
						addDirective(f)
					}
				}
			}
		}
	}

	return nil
}

func implements(typ *ast.Definition, intfc *ast.Definition) bool {
	for _, t := range typ.Interfaces {
		if t == intfc.Name {
			return true
		}
	}
	return false
}

func isInverse(sch *ast.Schema, expectedInvType, expectedInvField, typeName string,
	field *ast.FieldDefinition) string {

	// We might have copied this directive in from an interface we are implementing.
	// If so, make the check for that interface.
	parentInt := parentInterface(sch, sch.Types[expectedInvType], expectedInvField)
	if parentInt != nil {
		fld := parentInt.Fields.ForName(expectedInvField)
		if fld.Directives != nil && fld.Directives.ForName(inverseDirective) != nil {
			expectedInvType = parentInt.Name
		}
	}

	invType := field.Type.Name()
	if invType != expectedInvType {
		return fmt.Sprintf(
			"Type %s; Field %s: @hasInverse is required to link the fields"+
				" of same type, but the field %s is of the type %s instead of"+
				" %[1]s. To link these make sure the fields are of the same type.",
			expectedInvType, expectedInvField, field.Name, field.Type,
		)
	}

	invDirective := field.Directives.ForName(inverseDirective)
	if invDirective == nil {
		return ""
	}

	invFieldArg := invDirective.Arguments.ForName("field")
	if invFieldArg == nil || invFieldArg.Value.Raw != expectedInvField {
		return fmt.Sprintf(
			"Type %s; Field %s: @hasInverse should be consistant."+
				" %[1]s.%[2]s is the inverse of %[3]s.%[4]s, but"+
				" %[3]s.%[4]s is the inverse of %[1]s.%[5]s.",
			expectedInvType, expectedInvField, typeName, field.Name,
			invFieldArg.Value.Raw,
		)
	}

	return ""
}

// validateSearchArg checks that the argument for search is valid and compatible
// with the type it is applied to.
func validateSearchArg(searchArg string,
	sch *ast.Schema,
	typ *ast.Definition,
	field *ast.FieldDefinition,
	dir *ast.Directive) *gqlerror.Error {

	isEnum := sch.Types[field.Type.Name()].Kind == ast.Enum
	search, ok := supportedSearches[searchArg]
	switch {
	case !ok:
		// This check can be removed once gqlparser bug
		// #107(https://github.com/vektah/gqlparser/issues/107) is fixed.
		return gqlerror.ErrorPosf(
			dir.Position,
			"Type %s; Field %s: the argument to @search %s isn't valid."+
				"Fields of type %s %s.",
			typ.Name, field.Name, searchArg, field.Type.Name(), searchMessage(sch, field))

	case search.gqlType != field.Type.Name() && !isEnum:
		return gqlerror.ErrorPosf(
			dir.Position,
			"Type %s; Field %s: has the @search directive but the argument %s "+
				"doesn't apply to field type %s.  Search by %[3]s applies to fields of type %[5]s. "+
				"Fields of type %[4]s %[6]s.",
			typ.Name, field.Name, searchArg, field.Type.Name(),
			supportedSearches[searchArg].gqlType, searchMessage(sch, field))

	case isEnum && !enumDirectives[searchArg]:
		return gqlerror.ErrorPosf(
			dir.Position,
			"Type %s; Field %s: has the @search directive but the argument %s "+
				"doesn't apply to field type %s which is an Enum. Enum only supports "+
				"hash, exact, regexp and trigram",
			typ.Name, field.Name, searchArg, field.Type.Name())
	}

	return nil
}

func searchValidation(
	sch *ast.Schema,
	typ *ast.Definition,
	field *ast.FieldDefinition,
	dir *ast.Directive) *gqlerror.Error {

	arg := dir.Arguments.ForName(searchArgs)
	if arg == nil {
		// If there's no arg, then it can be an enum or has to be a scalar that's
		// not ID. The schema generation will add the default search
		// for that type.
		if sch.Types[field.Type.Name()].Kind == ast.Enum ||
			(sch.Types[field.Type.Name()].Kind == ast.Scalar && !isIDField(typ, field)) {
			return nil
		}

		return gqlerror.ErrorPosf(
			dir.Position,
			"Type %s; Field %s: has the @search directive but fields of type %s "+
				"can't have the @search directive.",
			typ.Name, field.Name, field.Type.Name())
	}

	// This check can be removed once gqlparser bug
	// #107(https://github.com/vektah/gqlparser/issues/107) is fixed.
	if arg.Value.Kind != ast.ListValue {
		return gqlerror.ErrorPosf(
			dir.Position,
			"Type %s; Field %s: the @search directive requires a list argument, like @search(by: [hash])",
			typ.Name, field.Name)
	}

	searchArgs := getSearchArgs(field)
	searchIndexes := make(map[string]string)
	for _, searchArg := range searchArgs {
		if err := validateSearchArg(searchArg, sch, typ, field, dir); err != nil {
			return err
		}

		// Checks that the filter indexes aren't repeated and they
		// don't clash with each other.
		searchIndex := builtInFilters[searchArg]
		if val, ok := searchIndexes[searchIndex]; ok {
			if field.Type.Name() == "String" || sch.Types[field.Type.Name()].Kind == ast.Enum {
				return gqlerror.ErrorPosf(
					dir.Position,
					"Type %s; Field %s: the argument to @search '%s' is the same "+
						"as the index '%s' provided before and shouldn't "+
						"be used together",
					typ.Name, field.Name, searchArg, val)
			}

			return gqlerror.ErrorPosf(
				dir.Position,
				"Type %s; Field %s: has the search directive on %s. %s "+
					"allows only one argument for @search.",
				typ.Name, field.Name, field.Type.Name(), field.Type.Name())
		}

		for _, index := range filtersCollisions[searchIndex] {
			if val, ok := searchIndexes[index]; ok {
				return gqlerror.ErrorPosf(
					dir.Position,
					"Type %s; Field %s: the arguments '%s' and '%s' can't "+
						"be used together as arguments to @search.",
					typ.Name, field.Name, searchArg, val)
			}
		}

		searchIndexes[searchIndex] = searchArg
	}

	return nil
}

func dgraphDirectiveValidation(sch *ast.Schema, typ *ast.Definition, field *ast.FieldDefinition,
	dir *ast.Directive) *gqlerror.Error {

	if isID(field) {
		return gqlerror.ErrorPosf(
			dir.Position,
			"Type %s; Field %s: has the @dgraph directive but fields of type ID "+
				"can't have the @dgraph directive.", typ.Name, field.Name)
	}

	predArg := dir.Arguments.ForName(dgraphPredArg)
	if predArg == nil || predArg.Value.Raw == "" {
		return gqlerror.ErrorPosf(
			dir.Position,
			"Type %s; Field %s: pred argument for @dgraph directive should not be empty.",
			typ.Name, field.Name,
		)
	}
	if predArg.Value.Kind != ast.StringValue {
		return gqlerror.ErrorPosf(
			dir.Position,
			"Type %s; Field %s: pred argument for @dgraph directive should of type String.",
			typ.Name, field.Name,
		)
	}
	if strings.HasPrefix(predArg.Value.Raw, "~") || strings.HasPrefix(predArg.Value.Raw, "<~") {
		if sch.Types[typ.Name].Kind == ast.Interface {
			// We don't want to consider the field of an interface but only the fields with
			// ~ in concrete types.
			return nil
		}
		// The inverse directive is not required on this field as given that the dgraph field name
		// starts with ~ we already know this field has to be a reverse edge of some other field.
		invDirective := field.Directives.ForName(inverseDirective)
		if invDirective != nil {
			return gqlerror.ErrorPosf(
				dir.Position,
				"Type %s; Field %s: @hasInverse directive is not allowed when pred argument in "+
					"@dgraph directive starts with a ~.",
				typ.Name, field.Name,
			)
		}

		forwardEdgePred := strings.Trim(predArg.Value.Raw, "<~>")
		invTypeName := field.Type.Name()
		if sch.Types[invTypeName].Kind != ast.Object &&
			sch.Types[invTypeName].Kind != ast.Interface {
			return gqlerror.ErrorPosf(
				field.Position,
				"Type %s; Field %s is of type %s, but reverse predicate in @dgraph"+
					" directive only applies to fields with object types.", typ.Name, field.Name,
				invTypeName)
		}

		if field.Type.NamedType != "" {
			return gqlerror.ErrorPosf(dir.Position,
				"Type %s; Field %s: with a dgraph directive that starts with ~ should be of type "+
					"list.", typ.Name, field.Name)
		}

		invType := sch.Types[invTypeName]
		forwardFound := false
		// We need to loop through all the fields of the invType and see if we find a field which
		// is a forward edge field for this reverse field.
		for _, fld := range invType.Fields {
			dir := fld.Directives.ForName(dgraphDirective)
			if dir == nil {
				continue
			}
			predArg := dir.Arguments.ForName(dgraphPredArg)
			if predArg == nil || predArg.Value.Raw == "" {
				continue
			}
			if predArg.Value.Raw == forwardEdgePred {
				if fld.Type.Name() != typ.Name {
					return gqlerror.ErrorPosf(dir.Position, "Type %s; Field %s: should be of"+
						" type %s to be compatible with @dgraph reverse directive but is of"+
						" type %s.", invTypeName, fld.Name, typ.Name, fld.Type.Name())
				}
				invDirective := fld.Directives.ForName(inverseDirective)
				if invDirective != nil {
					return gqlerror.ErrorPosf(
						dir.Position,
						"Type %s; Field %s: @hasInverse directive is not allowed is not allowed "+
							"because field is forward edge of another field with reverse directive.",
						invType.Name, fld.Name,
					)
				}
				forwardFound = true
				break
			}
		}
		if !forwardFound {
			return gqlerror.ErrorPosf(
				dir.Position,
				"Type %s; Field %s: pred argument: %s is not supported as forward edge doesn't "+
					"exist for type %s.", typ.Name, field.Name, predArg.Value.Raw, invTypeName,
			)
		}
	}
	return nil
}

func passwordValidation(sch *ast.Schema,
	typ *ast.Definition,
	field *ast.FieldDefinition,
	dir *ast.Directive) *gqlerror.Error {

	return passwordDirectiveValidation(typ)
}

func remoteDirectiveValidation(sch *ast.Schema,
	typ *ast.Definition,
	field *ast.FieldDefinition,
	dir *ast.Directive) *gqlerror.Error {
	return nil
}

func customDirectiveValidation(sch *ast.Schema,
	typ *ast.Definition,
	field *ast.FieldDefinition,
	dir *ast.Directive) *gqlerror.Error {

	httpArg := dir.Arguments.ForName("http")
	if httpArg == nil || httpArg.Value.String() == "" {
		return gqlerror.ErrorPosf(
			dir.Position,
			"Type %s; Field %s: http argument for @custom directive should not be empty.",
			typ.Name, field.Name,
		)
	}
	if httpArg.Value.Kind != ast.ObjectValue {
		return gqlerror.ErrorPosf(
			dir.Position,
			"Type %s; Field %s: http argument for @custom directive should of type Object.",
			typ.Name, field.Name,
		)
	}
	u := httpArg.Value.Children.ForName("url")
	if u == nil {
		return gqlerror.ErrorPosf(
			dir.Position,
			"Type %s; Field %s; url field inside @custom directive is mandatory.", typ.Name,
			field.Name)
	}
	if _, err := url.ParseRequestURI(u.Raw); err != nil {
		return gqlerror.ErrorPosf(
			dir.Position,
			"Type %s; Field %s; url field inside @custom directive is invalid.", typ.Name,
			field.Name)
	}

	method := httpArg.Value.Children.ForName("method")
	if method == nil {
		return gqlerror.ErrorPosf(
			dir.Position,
			"Type %s; Field %s; method field inside @custom directive is mandatory.", typ.Name,
			field.Name)
	}
	if !(method.Raw == "GET" || method.Raw == "POST" || method.Raw == "PUT" || method.
		Raw == "PATCH" || method.Raw == "DELETE") {
		return gqlerror.ErrorPosf(
			dir.Position,
			"Type %s; Field %s; method field inside @custom directive can only be GET/POST/PUT"+
				"/PATCH/DELETE.",
			typ.Name, field.Name)
	}

	graphqlArg := dir.Arguments.ForName("graphql")
	if graphqlArg != nil {
		// This is remote graphql so validate remote graphql end point.
		return validateRemoteGraphqlCall(&remoteGraphqlEndpoint{
			graphqlArg: graphqlArg,
			schema:     sch,
			field:      field,
			directive:  dir,
			rootQuery:  typ,
			url:        u.Raw,
		})
	}
	return nil
}

func idValidation(sch *ast.Schema,
	typ *ast.Definition,
	field *ast.FieldDefinition,
	dir *ast.Directive) *gqlerror.Error {

	if field.Type.String() != "String!" {
		return gqlerror.ErrorPosf(
			dir.Position,
			"Type %s; Field %s: with @id directive must be of type String!, not %s",
			typ.Name, field.Name, field.Type.String())
	}
	return nil
}

func searchMessage(sch *ast.Schema, field *ast.FieldDefinition) string {
	var possibleSearchArgs []string
	for name, typ := range supportedSearches {
		if typ.gqlType == field.Type.Name() {
			possibleSearchArgs = append(possibleSearchArgs, name)
		}
	}

	switch {
	case len(possibleSearchArgs) == 1 || sch.Types[field.Type.Name()].Kind == ast.Enum:
		return "are searchable by just @search"
	case len(possibleSearchArgs) == 0:
		return "can't have the @search directive"
	default:
		sort.Strings(possibleSearchArgs)
		return fmt.Sprintf(
			"can have @search by %s and %s",
			strings.Join(possibleSearchArgs[:len(possibleSearchArgs)-1], ", "),
			possibleSearchArgs[len(possibleSearchArgs)-1])
	}
}

func isScalar(s string) bool {
	_, ok := scalarToDgraph[s]
	return ok
}

func isReservedKeyWord(name string) bool {
	if isScalar(name) || name == "Query" || name == "Mutation" || name == "uid" {
		return true
	}

	return false
}<|MERGE_RESOLUTION|>--- conflicted
+++ resolved
@@ -301,13 +301,8 @@
 }
 
 func dataTypeCheck(defn *ast.Definition) *gqlerror.Error {
-<<<<<<< HEAD
-	if defn.Kind == ast.Object || defn.Kind == ast.Enum || defn.Kind == ast.Interface ||
-		(defn.Kind == ast.InputObject && defn.Directives.ForName("remote") != nil) {
-=======
 	if defn.Kind == ast.Object || defn.Kind == ast.Enum || defn.Kind == ast.Interface || defn.
 		Kind == ast.InputObject {
->>>>>>> 2f0a3169
 		return nil
 	}
 	return gqlerror.ErrorPosf(
